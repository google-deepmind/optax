--- conflicted
+++ resolved
@@ -30,11 +30,7 @@
 from optax._src.alias import adamaxw
 from optax._src.alias import adamw
 from optax._src.alias import amsgrad
-<<<<<<< HEAD
-from optax._src.alias import dpsgd
 from optax._src.alias import eve
-=======
->>>>>>> 3358c34c
 from optax._src.alias import fromage
 from optax._src.alias import lamb
 from optax._src.alias import lars
@@ -111,13 +107,10 @@
 from optax._src.transform import scale_by_adamax
 from optax._src.transform import scale_by_amsgrad
 from optax._src.transform import scale_by_belief
-<<<<<<< HEAD
+from optax._src.transform import scale_by_distance_over_gradients
 from optax._src.transform import scale_by_eve
-=======
-from optax._src.transform import scale_by_distance_over_gradients
 from optax._src.transform import scale_by_learning_rate
 from optax._src.transform import scale_by_lion
->>>>>>> 3358c34c
 from optax._src.transform import scale_by_novograd
 from optax._src.transform import scale_by_optimistic_gradient
 from optax._src.transform import scale_by_param_block_norm
@@ -135,11 +128,8 @@
 from optax._src.transform import ScaleByAdamState
 from optax._src.transform import ScaleByAmsgradState
 from optax._src.transform import ScaleByBeliefState
-<<<<<<< HEAD
 from optax._src.transform import ScaleByEveState
-=======
 from optax._src.transform import ScaleByLionState
->>>>>>> 3358c34c
 from optax._src.transform import ScaleByNovogradState
 from optax._src.transform import ScaleByRmsState
 from optax._src.transform import ScaleByRpropState
@@ -173,9 +163,6 @@
 from optax._src.wrappers import skip_large_updates
 from optax._src.wrappers import skip_not_finite
 
-<<<<<<< HEAD
-__version__ = "0.1.5.dev0"
-=======
 # TODO(mtthss): remove tree_utils aliases after updates.
 tree_map_params = tree_utils.tree_map_params
 
@@ -227,7 +214,6 @@
 dpsgd = contrib.dpsgd
 
 __version__ = "0.2.0.dev"
->>>>>>> 3358c34c
 
 __all__ = (
     "adabelief",
@@ -335,11 +321,8 @@
     "scale_by_adamax",
     "scale_by_amsgrad",
     "scale_by_belief",
-<<<<<<< HEAD
     "scale_by_eve",
-=======
     "scale_by_lion",
->>>>>>> 3358c34c
     "scale_by_factored_rms",
     "scale_by_novograd",
     "scale_by_param_block_norm",
@@ -359,11 +342,8 @@
     "ScaleByAdamState",
     "ScaleByAmsgradState",
     "ScaleByBeliefState",
-<<<<<<< HEAD
     "ScaleByEveState",
-=======
     "ScaleByLionState",
->>>>>>> 3358c34c
     "ScaleByNovogradState",
     "ScaleByRmsState",
     "ScaleByRpropState",
