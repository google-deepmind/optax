--- conflicted
+++ resolved
@@ -69,12 +69,9 @@
           dict(opt_name='adagrad', opt=lambda: alias.adagrad(1.0)),
           dict(opt_name='adam', opt=lambda: alias.adam(1e-1)),
           dict(opt_name='adamw', opt=lambda: alias.adamw(1e-1)),
-<<<<<<< HEAD
-          dict(opt_name='adan', opt=lambda: alias.adan(1e-1)),
-=======
           dict(opt_name='adamax', opt=lambda: alias.adam(1e-1)),
           dict(opt_name='adamaxw', opt=lambda: alias.adamw(1e-1)),
->>>>>>> 2abb09c8
+          dict(opt_name='adan', opt=lambda: alias.adan(1e-1)),
           dict(opt_name='lars', opt=lambda: alias.lars(1.0)),
           dict(opt_name='lamb', opt=lambda: alias.lamb(1e-3)),
           dict(
