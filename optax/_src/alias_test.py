--- conflicted
+++ resolved
@@ -125,14 +125,10 @@
     @jax.jit
     def step(params, state):
       updates = get_updates(params)
-<<<<<<< HEAD
-      if opt_name == 'dpsgd':
-        updates = updates[None]
-      elif opt_name == 'eve':
+      # TODO: double check this has to be here
+      if opt_name == 'eve':
         f = jnp.mean(jnp.square(params-final_params))
         state.hyperparams['f'] = f
-=======
->>>>>>> 3358c34c
       # Complex gradients need to be conjugated before being added to parameters
       # https://gist.github.com/wdphy16/118aef6fb5f82c49790d7678cf87da29
       updates = jax.tree_util.tree_map(lambda x: x.conj(), updates)
