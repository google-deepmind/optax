--- conflicted
+++ resolved
@@ -1409,7 +1409,6 @@
   return base.GradientTransformationExtraArgs(_init_empty_state, update_fn)
 
 
-<<<<<<< HEAD
 class GaussNewtonState(NamedTuple):
   """State for scale_by_gauss_newton."""
   count: chex.Array
@@ -1497,7 +1496,8 @@
     return updates, GaussNewtonState(count=count_inc)
 
   return base.GradientTransformationExtraArgs(init_fn, update_fn)
-=======
+
+
 ### Legacy symbols to be removed. ###
 
 
@@ -1508,5 +1508,4 @@
     tree: chex.ArrayTree,
     dtype: Optional[chex.ArrayDType]
 ) -> chex.ArrayTree:
-  return otu.tree_cast(tree, dtype)
->>>>>>> f1e24a7e
+  return otu.tree_cast(tree, dtype)