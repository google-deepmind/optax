--- conflicted
+++ resolved
@@ -23,7 +23,6 @@
 import jax.numpy as jnp
 
 from optax._src import base
-from optax._src import numerics
 from optax._src import linear_algebra
 from optax._src import numerics
 
@@ -75,12 +74,8 @@
 
     def _clip_fn(u):
       clip_denom = jnp.maximum(
-<<<<<<< HEAD
-        1.0, jnp.sqrt(jnp.mean(numerics.abs_sq(u))) / threshold)
-=======
           1.0,
           jnp.sqrt(jnp.mean(numerics.abs_sq(u))) / threshold)
->>>>>>> 8ff9ddd4
       return u / clip_denom
 
     updates = jax.tree_map(_clip_fn, updates)
